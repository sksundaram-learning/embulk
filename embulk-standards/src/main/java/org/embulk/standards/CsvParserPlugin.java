--- conflicted
+++ resolved
@@ -1,39 +1,13 @@
 package org.embulk.standards;
 
-import com.google.common.base.Optional;
 import com.google.common.base.Preconditions;
 import com.google.common.collect.ImmutableMap;
-<<<<<<< HEAD
-import org.embulk.channel.FileBufferInput;
-import org.embulk.channel.PageOutput;
-=======
 import com.google.common.base.Optional;
 import org.embulk.config.Task;
->>>>>>> b2ffcc08
 import org.embulk.config.Config;
 import org.embulk.config.ConfigDefault;
 import org.embulk.config.ConfigSource;
-import org.embulk.config.Task;
 import org.embulk.config.TaskSource;
-<<<<<<< HEAD
-import org.embulk.record.BooleanWriter;
-import org.embulk.record.Column;
-import org.embulk.record.DoubleWriter;
-import org.embulk.record.LongWriter;
-import org.embulk.record.PageAllocator;
-import org.embulk.record.PageBuilder;
-import org.embulk.record.RecordWriter;
-import org.embulk.record.Schema;
-import org.embulk.record.SchemaConfig;
-import org.embulk.record.StringWriter;
-import org.embulk.record.TimestampType;
-import org.embulk.record.TimestampWriter;
-import org.embulk.spi.BasicParserPlugin;
-import org.embulk.spi.LineDecoder;
-import org.embulk.spi.ExecTask;
-import org.embulk.spi.LineDecoderTask;
-import org.embulk.time.TimestampParseException;
-=======
 import org.embulk.type.Column;
 import org.embulk.type.Schema;
 import org.embulk.type.TimestampType;
@@ -46,7 +20,6 @@
 import org.embulk.spi.FileInput;
 import org.embulk.spi.PageOutput;
 import org.embulk.spi.BufferAllocator;
->>>>>>> b2ffcc08
 import org.embulk.time.TimestampParser;
 import org.embulk.time.TimestampParseException;
 import org.slf4j.Logger;
@@ -56,13 +29,8 @@
 public class CsvParserPlugin
         implements ParserPlugin
 {
-<<<<<<< HEAD
-    public interface CsvParserTask
-            extends Task, LineDecoderTask, TimestampParserTask
-=======
     public interface PluginTask
             extends Task, LineDecoder.DecoderTask, TimestampParser.ParserTask
->>>>>>> b2ffcc08
     {
         @Config("columns")
         public SchemaConfig getSchemaConfig();
@@ -98,8 +66,6 @@
         public long getMaxQuotedSizeLimit();
     }
 
-<<<<<<< HEAD
-=======
     private final Logger log;
 
     public CsvParserPlugin()
@@ -107,7 +73,6 @@
         log = Exec.getLogger(CsvParserPlugin.class);
     }
 
->>>>>>> b2ffcc08
     @Override
     public void transaction(ConfigSource config, ParserPlugin.Control control)
     {
